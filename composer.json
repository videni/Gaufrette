--- conflicted
+++ resolved
@@ -64,11 +64,7 @@
     },
     "extra": {
         "branch-alias": {
-<<<<<<< HEAD
             "dev-master": "1.0.x-dev"
-=======
-            "dev-master": "0.6.x-dev"
->>>>>>> c3126d56
         }
     }
 }