--- conflicted
+++ resolved
@@ -154,29 +154,7 @@
      */
     public function checksum($key)
     {
-<<<<<<< HEAD
-        $key = $this->prependBaseDirectory($key);
-
-        $headers = $this->getHeaders($key);
-
-        return $headers['etag'];
-    }
-
-    /**
-     * Fetch the headers of an object
-     *
-     * @param type $key Object of which to get the headers
-     * @return type array Object headers
-     */
-    protected function getHeaders($key)
-    {
-        $key = $this->prependBaseDirectory($key);
-
-        $this->ensureBucketExists();
-        $response = $this->service->get_object_metadata($this->bucket, $key);
-=======
         $response = $this->getObjectMetadata($key);
->>>>>>> e073aabd
 
         return trim($response['ETag'], '"');
     }
